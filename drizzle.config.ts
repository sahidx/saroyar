import { defineConfig } from "drizzle-kit";
import { config } from "dotenv";

// Load environment variables from .env file
config();

// If still not found, try to provide helpful error message
if (!process.env.DATABASE_URL) {
<<<<<<< HEAD
  throw new Error("DATABASE_URL is required, ensure the database is provisioned");
}

=======
  console.error("❌ DATABASE_URL is required but not found!");
  console.error("");
  console.error("Solutions:");
  console.error("1. Run: npm run vps:env-setup");
  console.error("2. Create .env file with: DATABASE_URL=postgresql://user:pass@host:5432/db");
  console.error("3. Export in shell: export DATABASE_URL='postgresql://user:pass@host:5432/db'");
  console.error("");
  throw new Error("DATABASE_URL is required. Please set it in your environment variables.");
}

// Only support PostgreSQL for production
if (!process.env.DATABASE_URL.startsWith('postgresql://') && !process.env.DATABASE_URL.startsWith('postgres://')) {
  throw new Error("Only PostgreSQL databases are supported. DATABASE_URL must start with 'postgresql://' or 'postgres://'");
}

>>>>>>> bc0934fa
export default defineConfig({
  out: "./migrations",
  schema: "./shared/schema.ts",
  dialect: "postgresql",
  dbCredentials: {
    url: process.env.DATABASE_URL,
  },
});<|MERGE_RESOLUTION|>--- conflicted
+++ resolved
@@ -1,32 +1,8 @@
 import { defineConfig } from "drizzle-kit";
-import { config } from "dotenv";
 
-// Load environment variables from .env file
-config();
-
-// If still not found, try to provide helpful error message
 if (!process.env.DATABASE_URL) {
-<<<<<<< HEAD
   throw new Error("DATABASE_URL is required, ensure the database is provisioned");
 }
-
-=======
-  console.error("❌ DATABASE_URL is required but not found!");
-  console.error("");
-  console.error("Solutions:");
-  console.error("1. Run: npm run vps:env-setup");
-  console.error("2. Create .env file with: DATABASE_URL=postgresql://user:pass@host:5432/db");
-  console.error("3. Export in shell: export DATABASE_URL='postgresql://user:pass@host:5432/db'");
-  console.error("");
-  throw new Error("DATABASE_URL is required. Please set it in your environment variables.");
-}
-
-// Only support PostgreSQL for production
-if (!process.env.DATABASE_URL.startsWith('postgresql://') && !process.env.DATABASE_URL.startsWith('postgres://')) {
-  throw new Error("Only PostgreSQL databases are supported. DATABASE_URL must start with 'postgresql://' or 'postgres://'");
-}
-
->>>>>>> bc0934fa
 export default defineConfig({
   out: "./migrations",
   schema: "./shared/schema.ts",
